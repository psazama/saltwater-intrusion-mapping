--- conflicted
+++ resolved
@@ -35,9 +35,6 @@
 
 
 LEGACY_NLCD_WCS_YEARS = {2001, 2006, 2011, 2016, 2019}
-ANNUAL_NLCD_SCIENCEBASE_ITEM = (
-    "https://www.sciencebase.gov/catalog/item/63475ce5d34ed907bf70c6d5?format=json"
-)
 
 ANNUAL_SCIENCEBASE_ITEM = (
     "https://www.sciencebase.gov/catalog/item/63475ce5d34ed907bf70c6d5?format=json"
@@ -1298,29 +1295,6 @@
     return destination
 
 
-def _get_annual_nlcd_url(year: int) -> str:
-    """Return the ScienceBase download URL for the requested NLCD year."""
-
-    response = requests.get(ANNUAL_NLCD_SCIENCEBASE_ITEM, timeout=120)
-    response.raise_for_status()
-    data = response.json()
-
-    target_prefix = f"nlcd_{year}_land_cover".lower()
-    for entry in data.get("files", []):
-        name = entry.get("name", "")
-        if not name:
-            continue
-        lower_name = name.lower()
-        if lower_name.startswith(target_prefix) and lower_name.endswith(
-            (".tif", ".tiff", ".tif.gz")
-        ):
-            url = entry.get("url")
-            if url:
-                return url
-
-    raise ValueError(f"No Annual NLCD ScienceBase asset found for year {year}.")
-
-
 def _nlcd_coverage_candidates(year: int, region_code: str) -> list[str]:
     """Return candidate MRLC coverage identifiers for a given NLCD year."""
 
@@ -1344,8 +1318,6 @@
 
 def _cdl_time_parameters(year: int) -> list[str]:
     """Return candidate ArcGIS ``time`` parameter values for the CDL service."""
-
-<<<<<<< HEAD
     start = datetime(year, 1, 1, tzinfo=timezone.utc)
     end = datetime(year + 1, 1, 1, tzinfo=timezone.utc) - timedelta(milliseconds=1)
 
@@ -1355,12 +1327,7 @@
     iso_start = start.isoformat().replace("+00:00", "Z")
     iso_end = end.isoformat().replace("+00:00", "Z")
 
-    candidates = [
-        str(year),
-        f"{iso_start},{iso_end}",
-        str(start_ms),
-        f"{start_ms},{end_ms}",
-    ]
+    candidates = [str(year), f"{iso_start},{iso_end}", str(start_ms), f"{start_ms},{end_ms}"]
 
     # Preserve order while removing duplicates
     seen: set[str] = set()
@@ -1371,7 +1338,7 @@
             ordered.append(value)
 
     return ordered
-=======
+  
 def _get_annual_nlcd_url(year: int) -> str:
     """Try ScienceBase first, then fall back to scraping MRLC's annual NLCD page."""
 
@@ -1392,16 +1359,10 @@
         r.raise_for_status()
         soup = BeautifulSoup(r.text, "html.parser")
 
-        # Look for hrefs that look like NLCD annual files
-        links = [
-            a["href"]
-            for a in soup.find_all("a", href=True)
-            if f"{year}_NLCD_Land_Cover_L48" in a["href"]
-        ]
+        links = [a["href"] for a in soup.find_all("a", href=True) if f"{year}_NLCD_Land_Cover_L48" in a["href"]]
         if links:
             return links[0]
 
-        # If no link found, construct the expected S3 path and test it
         candidate_url = f"{MRLC_BASE}{year}_NLCD_Land_Cover_L48.tif"
         test = requests.head(candidate_url)
         if test.status_code == 200:
@@ -1411,7 +1372,6 @@
         logging.warning(f"[NLCD] MRLC scrape fallback failed for {year}: {e}")
 
     raise ValueError(f"Could not resolve Annual NLCD URL for {year}")
->>>>>>> 419cea76
 
 
 def download_nlcd(
@@ -1419,10 +1379,6 @@
     year: int,
     output_path: Union[str, Path] | None = None,
     overwrite: bool = False,
-<<<<<<< HEAD
-) -> Path:
-    """Download the NLCD Land Cover layer for a bounding box and year."""
-=======
 ) -> Path | None:
     """Download NLCD for the given region and year.
 
@@ -1432,7 +1388,6 @@
     Returns:
       Path to the downloaded file, or None if not available.
     """
->>>>>>> 419cea76
 
     polygon = to_polygon(region)
     bounds = polygon.bounds
@@ -1503,29 +1458,11 @@
 
     if year == 2021:
         if region_code != "L48":
-<<<<<<< HEAD
-            raise ValueError(
-                "NLCD 2021 ScienceBase downloads are currently only available for CONUS."
-=======
             logging.warning(
                 "Annual NLCD only available for CONUS (L48). Skipping year %s.", year
             )
             return None
-        if product != "land_cover":
-            logging.warning(
-                "Annual NLCD downloader currently supports only 'land_cover'. Skipping year %s.",
-                year,
->>>>>>> 419cea76
-            )
-            return None
-
-<<<<<<< HEAD
-        destination = (
-            Path(output_path)
-            if output_path is not None
-            else Path(data_path("nlcd/NLCD_2021_Land_Cover_L48.tif"))
-        )
-=======
+
         try:
             url = _get_annual_nlcd_url(year)
         except Exception as e:
@@ -1534,24 +1471,20 @@
 
         if output_path is None:
             output_path = data_path(f"nlcd/NLCD_{year}_Land_Cover_L48.tif")
->>>>>>> 419cea76
-
+
+        destination = Path(output_path)
         if destination.exists() and not overwrite:
             logging.info(
                 "NLCD file already exists at %s; skipping download.", destination
             )
             return destination
 
-        url = _get_annual_nlcd_url(year)
         return _download_file(url, destination)
 
-<<<<<<< HEAD
-    raise ValueError(
-        "NLCD year %s is not supported. Supported years: %s (WCS) or 2021 ScienceBase"
-        % (year, sorted(LEGACY_NLCD_WCS_YEARS))
-    )
-
-
+    else:
+        logging.warning("No NLCD available for year %s. Skipping.", year)
+        return None
+      
 def _arcgis_export_size(
     bounds: tuple[float, float, float, float],
     *,
@@ -1581,11 +1514,6 @@
     height_px = max(1, int(math.ceil(height_px / scale)))
 
     return width_px, height_px
-=======
-    else:
-        logging.warning("No NLCD available for year %s. Skipping.", year)
-        return None
->>>>>>> 419cea76
 
 
 def download_nass_cdl(
