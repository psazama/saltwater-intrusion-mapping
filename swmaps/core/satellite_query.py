"""
Earth Engine based querying and downloading of satellite imagery.

This module replaces all STAC, AWS, rasterio-session, and per-band
downloading logic with clean GEE-native helpers.

Downstream code simply receives local multiband GeoTIFFs, same as before.
"""

import os
from datetime import datetime, timedelta
from pathlib import Path

import ee
import geopandas as gpd
import pandas as pd
import requests
from tqdm import tqdm

from swmaps.config import data_path

from .missions import get_mission

# ---------------------------------------------------------
#  EARTH ENGINE INITIALIZATION
# ---------------------------------------------------------


def initialize_ee():
    """Safely initialize Earth Engine, falling back to project from env."""
    try:
        ee.Initialize()
    except ee.EEException:
        project = os.environ.get("EARTHENGINE_PROJECT")
        if not project:
            raise ValueError(
                "Earth Engine initialization failed and EARTHENGINE_PROJECT is not set."
            )
        ee.Initialize(project=project)


# ---------------------------------------------------------
#  GEE QUERY HELPERS
# ---------------------------------------------------------


def query_gee_images(
    mission: str,
    bbox: list[float],
    date_range: str,
    cloud_filter: float | None = None,
):
    """
    Query a mission’s ImageCollection in GEE.

    Args:
        mission (str): Mission slug (sentinel-2, landsat-5, ...)
        bbox (list): [minx, miny, maxx, maxy]
        date_range (str): "YYYY-MM-DD/YYYY-MM-DD"
        cloud_filter (float): Optional cloud threshold

    Returns:
        (ee.ImageCollection, list[str])
    """
    initialize_ee()

    mission_info = get_mission(mission)
    collection_id = mission_info["gee_collection"]
    bands = mission_info["bands"]

    start, end = date_range.split("/")
    region = ee.Geometry.BBox(*bbox)

    col = ee.ImageCollection(collection_id).filterBounds(region).filterDate(start, end)

    if cloud_filter:
        if mission.startswith("sentinel"):
            col = col.filter(ee.Filter.lte("CLOUDY_PIXEL_PERCENTAGE", cloud_filter))
        elif mission.startswith("landsat"):
            col = col.filter(ee.Filter.lte("CLOUD_COVER", cloud_filter))

    return col, bands

<<<<<<< HEAD

# swmaps/core/satellite_query.py


def get_best_image(collection: ee.ImageCollection, mission: str):
    """Pick the 'best' image: lowest cloud cover, most recent.

    Args:
        collection (ee.ImageCollection): The collection to search.
        mission (str): Mission slug (e.g. "sentinel-2", "landsat-5").

    Returns:
        ee.Image | None: The selected image or None if no images exist.
    """
    # If the collection is empty, return None
    size = collection.size().getInfo()
    if size == 0:
        return None

    # Pick the correct cloud‐cover property based on the mission
    if mission.startswith("sentinel"):
        cloud_property = "CLOUDY_PIXEL_PERCENTAGE"
    else:
        cloud_property = "CLOUD_COVER"

    # Sort ascending by cloud cover, then descending by acquisition time
    image = (
        collection.sort(cloud_property)  # ascending: least cloudy first
        .sort("system:time_start", False)  # descending: newest first
        .first()
=======

def get_best_image(collection: ee.ImageCollection):
    """Pick the 'best' image: lowest cloud cover, most recent."""
    # If the collection is empty, return None
    size = collection.size().getInfo()
    if size == 0:
        return None

    # Prefer lowest clouds, then newest
    image = (
        collection.sort("CLOUD_COVER", True).sort("system:time_start", False).first()
>>>>>>> 3494e6fb
    )
    return image


# ---------------------------------------------------------
#  DOWNLOAD MULTIBAND IMAGE FROM GEE
# ---------------------------------------------------------


def download_gee_multiband(
    image: ee.Image,
    mission: str,
    bands: dict[str, str],
    bbox: list[float],
    out_dir: Path,
    scale: int = 10,
):
    """
    Export a clipped, multiband GeoTIFF for the given GEE image.

    Args:
        image (ee.Image)
        mission (str)
        bands (dict):
        bbox (list): extent
        out_dir (Path): download location
        scale (int): pixel resolution

    Returns:
        str: path to saved GeoTIFF
    """
    initialize_ee()

    out_dir.mkdir(parents=True, exist_ok=True)

    band_list = list(bands.values())
    region = ee.Geometry.BBox(*bbox)

    clipped = image.select(band_list).clip(region)

    url = clipped.getDownloadURL(
        {
            "scale": scale,
            "region": region,
            "format": "GEOTIFF",
            "filePerBand": False,
        }
    )

    out_path = out_dir / f"{image.get('system:index').getInfo()}_multiband.tif"

    # Download binary stream
    r = requests.get(url, stream=True)
    with open(out_path, "wb") as f:
        for chunk in r.iter_content(chunk_size=8192):
            f.write(chunk)

    return str(out_path)


# ---------------------------------------------------------
#  COVERAGE CHECKING (FOR CLUSTERS)
# ---------------------------------------------------------


def find_gee_coverage(
    df: pd.DataFrame,
    missions: list[str] = ["sentinel-2", "landsat-5", "landsat-7"],
    buffer_km: float = 10,
    days_before: int = 7,
    days_after: int = 7,
    temporal_granularity: str = "M",
):
    """
    Mirror of the old STAC-based `find_satellite_coverage`, but using GEE.

    Returns:
        DataFrame with `covered_by` list per cluster.
    """
    initialize_ee()

    # ---- Same clustering logic as before ----

    buffer_deg = buffer_km / 111.0

    gdf = gpd.GeoDataFrame(
        df.copy(),
        geometry=gpd.points_from_xy(df["longitude"], df["latitude"]),
        crs="EPSG:4326",
    )
    gdf["date"] = pd.to_datetime(gdf["date"])

    gdf_proj = gdf.to_crs("EPSG:3857")
    gdf_proj["buffer"] = gdf_proj.geometry.buffer(buffer_km * 1000)
    gdf["buffer"] = gdf_proj.to_crs("EPSG:4326")["buffer"]

    dissolved = (
        gdf.set_geometry("buffer")
        .dissolve()
        .explode(index_parts=True)
        .reset_index(drop=True)
    )

    # Assign spatial clusters
    cluster_ids = []
    for pt in tqdm(gdf.geometry, desc="Assigning clusters"):
        cid = next(i for i, poly in enumerate(dissolved.geometry) if pt.within(poly))
        cluster_ids.append(cid)
    gdf["spatial_cluster"] = cluster_ids

    gdf["temporal_cluster"] = gdf["date"].dt.to_period(temporal_granularity)
    gdf["cluster_id"] = (
        gdf["spatial_cluster"].astype(str) + "_" + gdf["temporal_cluster"].astype(str)
    )

    # ---- Coverage check ----

    cluster_results = {}
    for cid, cluster_df in tqdm(
        gdf.groupby("cluster_id"),
        total=gdf["cluster_id"].nunique(),
        desc="Querying GEE",
    ):
        row = cluster_df.iloc[0]
        lat, lon, date = row["latitude"], row["longitude"], row["date"]

        dt = pd.to_datetime(date)
        date_range = (
            f"{(dt - timedelta(days=days_before)).date()}/"
            f"{(dt + timedelta(days=days_after)).date()}"
        )
        bbox = [lon - buffer_deg, lat - buffer_deg, lon + buffer_deg, lat + buffer_deg]

        covered = []
        for mission in missions:
            mission_info = get_mission(mission)
            start, end = mission_info["valid_date_range"]

            if start and dt < datetime.strptime(start, "%Y-%m-%d"):
                continue
            if end and dt > datetime.strptime(end, "%Y-%m-%d"):
                continue

            col, _ = query_gee_images(mission, bbox, date_range)
            if col.size().getInfo() > 0:
                covered.append(mission)

        cluster_results[cid] = covered

    gdf["covered_by"] = gdf["cluster_id"].map(cluster_results)
    return pd.DataFrame(gdf.drop(columns=["geometry", "buffer"]))


# ---------------------------------------------------------
#  DOWNLOAD MATCHING IMAGES
# ---------------------------------------------------------


def download_matching_gee_images(
    df: pd.DataFrame,
    missions: list[str] = ["sentinel-2", "landsat-5", "landsat-7"],
    buffer_km: float = 0.1,
    output_dir: str | Path | None = None,
    days_before: int = 7,
    days_after: int = 7,
):
    """
    Replacement for the old STAC-based downloader.

    Produces MULTIBAND GeoTIFFs (one per cluster/mission).
    """
    initialize_ee()
    output_dir = Path(output_dir) if output_dir else data_path("gee_downloads")
    output_dir.mkdir(parents=True, exist_ok=True)

    downloaded_paths = []
    seen = {}  # (mission, cluster_id) -> file path

    buffer_deg = buffer_km / 111.0

    for _, row in tqdm(df.iterrows(), total=len(df)):
        lat, lon, date = row["latitude"], row["longitude"], row["date"]
        cid = row["cluster_id"]
        dt = pd.to_datetime(date)

        date_range = (
            f"{(dt - timedelta(days=days_before)).date()}/"
            f"{(dt + timedelta(days=days_after)).date()}"
        )

        bbox = [lon - buffer_deg, lat - buffer_deg, lon + buffer_deg, lat + buffer_deg]

        row_files = []

        for mission in row.get("covered_by", []):
            key = (mission, cid)

            # Dedup
            if key in seen:
                row_files.append(seen[key])
                continue

            col, bands = query_gee_images(mission, bbox, date_range, cloud_filter=20)
<<<<<<< HEAD
            best = get_best_image(col, mission)
=======
            best = get_best_image(col)
>>>>>>> 3494e6fb

            if best is None:
                continue

            mission_dir = output_dir / mission / cid
            path = download_gee_multiband(
                best,
                mission,
                bands,
                bbox,
                mission_dir,
                scale=get_mission(mission)["gee_scale"],
            )

            seen[key] = path
            row_files.append(path)

        downloaded_paths.append(row_files)

    df = df.copy()
    df["downloaded_files"] = downloaded_paths
    return df<|MERGE_RESOLUTION|>--- conflicted
+++ resolved
@@ -81,10 +81,6 @@
 
     return col, bands
 
-<<<<<<< HEAD
-
-# swmaps/core/satellite_query.py
-
 
 def get_best_image(collection: ee.ImageCollection, mission: str):
     """Pick the 'best' image: lowest cloud cover, most recent.
@@ -96,6 +92,7 @@
     Returns:
         ee.Image | None: The selected image or None if no images exist.
     """
+
     # If the collection is empty, return None
     size = collection.size().getInfo()
     if size == 0:
@@ -112,19 +109,6 @@
         collection.sort(cloud_property)  # ascending: least cloudy first
         .sort("system:time_start", False)  # descending: newest first
         .first()
-=======
-
-def get_best_image(collection: ee.ImageCollection):
-    """Pick the 'best' image: lowest cloud cover, most recent."""
-    # If the collection is empty, return None
-    size = collection.size().getInfo()
-    if size == 0:
-        return None
-
-    # Prefer lowest clouds, then newest
-    image = (
-        collection.sort("CLOUD_COVER", True).sort("system:time_start", False).first()
->>>>>>> 3494e6fb
     )
     return image
 
@@ -328,11 +312,7 @@
                 continue
 
             col, bands = query_gee_images(mission, bbox, date_range, cloud_filter=20)
-<<<<<<< HEAD
             best = get_best_image(col, mission)
-=======
-            best = get_best_image(col)
->>>>>>> 3494e6fb
 
             if best is None:
                 continue
